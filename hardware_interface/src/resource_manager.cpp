--- conflicted
+++ resolved
@@ -703,47 +703,11 @@
 // CM API: Called in "callback/slow"-thread
 void ResourceManager::load_urdf(const std::string & urdf, bool validate_interfaces)
 {
-<<<<<<< HEAD
   hardware_infos_ = hardware_interface::parse_control_resources_from_urdf(urdf);
   validate_interfaces_ = validate_interfaces;
 
-  const std::string system_type = "system";
-  const std::string sensor_type = "sensor";
-  const std::string actuator_type = "actuator";
-
-  for (const auto & individual_hardware_info : hardware_infos_)
-  {
-    if (individual_hardware_info.type == actuator_type)
-    {
-      std::lock_guard<std::recursive_mutex> guard(resource_interfaces_lock_);
-      std::lock_guard<std::recursive_mutex> guard_claimed(claimed_command_interfaces_lock_);
-      resource_storage_->load_and_initialize_actuator(individual_hardware_info);
-    }
-    if (individual_hardware_info.type == sensor_type)
-    {
-      std::lock_guard<std::recursive_mutex> guard(resource_interfaces_lock_);
-      resource_storage_->load_and_initialize_sensor(individual_hardware_info);
-    }
-    if (individual_hardware_info.type == system_type)
-    {
-      std::lock_guard<std::recursive_mutex> guard(resource_interfaces_lock_);
-      std::lock_guard<std::recursive_mutex> guard_claimed(claimed_command_interfaces_lock_);
-      resource_storage_->load_and_initialize_system(individual_hardware_info);
-    }
-  }
-
-  // throw on missing state and command interfaces, not specified keys are being ignored
-  if (validate_interfaces)
-  {
-    validate_storage(hardware_info);
-  }
-}
-
-void ResourceManager::load_hardware()
-{
-=======
   is_urdf_loaded__ = true;
->>>>>>> d299208e
+
   const std::string system_type = "system";
   const std::string sensor_type = "sensor";
   const std::string actuator_type = "actuator";
